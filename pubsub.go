--- conflicted
+++ resolved
@@ -58,67 +58,6 @@
 // MsgHandler is the internal or raw message handler
 type MsgHandler func(ctx context.Context, m Msg) error
 
-<<<<<<< HEAD
-// SetClient sets the global pubsub client, useful in tests
-func SetClient(cli *Client) {
-	client = cli
-}
-
-// Publish published on the client
-func (c *Client) Publish(ctx context.Context, topic string, msg interface{}, isJSON bool) error {
-	start := time.Now()
-
-	var b []byte
-	var err error
-	if isJSON {
-		b, err = json.Marshal(msg)
-	} else {
-		b, err = proto.Marshal(msg.(proto.Message))
-	}
-
-	if err != nil {
-		return err
-	}
-
-	err = c.Provider.Publish(ctx, topic, b)
-	if err != nil {
-		return err
-	}
-
-	publishedCounter.WithLabelValues(topic, client.ServiceName).Inc()
-	publishDurationsHistogram.Observe(time.Now().Sub(start).Seconds())
-	publishedSize.WithLabelValues(topic, client.ServiceName).Add(float64(len(b)))
-	return nil
-}
-
-// Publish is a convenience message which publishes to the
-// current (global) publisher as protobuf
-func Publish(ctx context.Context, topic string, msg proto.Message) chan error {
-	errChan := make(chan error)
-	go func() {
-		// Non blocking select
-		select {
-		case errChan <- client.Publish(ctx, topic, msg, false):
-		default:
-		}
-	}()
-
-	return errChan
-}
-
-// PublishJSON is a convenience message which publishes to the
-// current (global) publisher as JSON
-func PublishJSON(ctx context.Context, topic string, obj interface{}) chan error {
-	errChan := make(chan error)
-	go func() {
-		// Non blocking select
-		select {
-		case errChan <- client.Publish(ctx, topic, obj, false):
-		default:
-		}
-	}()
-	return errChan
-=======
 // PublishHandler wraps a call to publish, for interception
 type PublishHandler func(ctx context.Context, topic string, m *Msg) error
 
@@ -126,5 +65,4 @@
 type Middleware interface {
 	SubscribeInterceptor(opts HandlerOptions, next MsgHandler) MsgHandler
 	PublisherMsgInterceptor(serviceName string, next PublishHandler) PublishHandler
->>>>>>> 0fcb5f42
 }