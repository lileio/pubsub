--- conflicted
+++ resolved
@@ -38,22 +38,8 @@
 			"duration":  elapsed,
 			"metadata":  m.Metadata,
 		}
-
-<<<<<<< HEAD
-=======
-		if err != nil {
-			de, ok := err.(errors.DropboxError)
-			if ok {
-				fields["err"] = de.GetMessage()
-				fields["stack"] = de.GetStack()
-			} else {
-				fields["err"] = err
-				fields["stack"] = string(debug.Stack())
-			}
-		}
-
->>>>>>> 7727f29e
-		if m.ID != "" {
+    
+    if m.ID != "" {
 			fields["id"] = m.ID
 		}
 
@@ -65,13 +51,17 @@
 			de, ok := err.(errors.DropboxError)
 			if ok {
 				fields["err"] = de.GetMessage()
+				fields["stack"] = de.GetStack()
 			} else {
 				fields["err"] = err
+				fields["stack"] = string(debug.Stack())
 			}
+      
 			logrus.WithFields(fields).Error("Failed Processing PubSub Msg")
 		} else {
 			logrus.WithFields(fields).Debug("Processed PubSub Msg")
 		}
+    
 		return err
 	}
 }
